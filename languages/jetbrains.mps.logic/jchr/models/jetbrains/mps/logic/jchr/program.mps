--- conflicted
+++ resolved
@@ -2,14 +2,11 @@
 <model ref="r:fcdb37a4-4602-4a05-8d91-e439430734b8(jetbrains.mps.logic.jchr.program)">
   <persistence version="9" />
   <languages>
-    <use id="f3061a53-9226-4cc5-a443-f952ceaf5816" name="jetbrains.mps.baseLanguage" version="4" />
-    <use id="760a0a8c-eabb-4521-8bfd-65db761a9ba3" name="jetbrains.mps.baseLanguage.logging" version="0" />
-<<<<<<< HEAD
-    <use id="83888646-71ce-4f1c-9c53-c54016f6ad4f" name="jetbrains.mps.baseLanguage.collections" version="0" />
-    <use id="7866978e-a0f0-4cc7-81bc-4d213d9375e1" name="jetbrains.mps.lang.smodel" version="2" />
-    <use id="fd392034-7849-419d-9071-12563d152375" name="jetbrains.mps.baseLanguage.closures" version="0" />
-=======
->>>>>>> 0ed44e5d
+    <use id="ed6d7656-532c-4bc2-81d1-af945aeb8280" name="jetbrains.mps.baseLanguage.blTypes" version="-1" />
+    <use id="9ded098b-ad6a-4657-bfd9-48636cfe8bc3" name="jetbrains.mps.lang.traceable" version="-1" />
+    <use id="f3061a53-9226-4cc5-a443-f952ceaf5816" name="jetbrains.mps.baseLanguage" version="-1" />
+    <use id="760a0a8c-eabb-4521-8bfd-65db761a9ba3" name="jetbrains.mps.baseLanguage.logging" version="-1" />
+    <use id="83888646-71ce-4f1c-9c53-c54016f6ad4f" name="jetbrains.mps.baseLanguage.collections" version="-1" />
   </languages>
   <imports>
     <import index="rchb" ref="r:f43ee4a0-488a-425a-87a0-594ab3b0d15f(jetbrains.mps.logic.reactor.program)" />
@@ -20,15 +17,9 @@
     <import index="iawt" ref="b984ee52-f34d-4b6d-8812-866c1d3eae31/java:runtime.debug(jetbrains.mps.jchr.runtime/)" />
     <import index="t6h5" ref="6354ebe7-c22a-4a0f-ac54-50b52ab9b065/java:java.lang.reflect(JDK/)" />
     <import index="33ny" ref="6354ebe7-c22a-4a0f-ac54-50b52ab9b065/java:java.util(JDK/)" />
-<<<<<<< HEAD
-    <import index="4t1t" ref="r:703839e2-c38f-4b71-8602-72ccb87dd74e(jetbrains.mps.lang.typesystem2.runtime.util)" />
-    <import index="jk6o" ref="r:999d4d33-c34a-4228-9fea-c5d1d293923a(jetbrains.mps.lang.typesystem2.samplechecker.runner)" />
-    <import index="yg8f" ref="r:e213377a-f1a7-4ba7-9d08-96bcb97ed8ce(jetbrains.mps.logic.builtin)" />
+    <import index="kqnc" ref="r:92b96158-68e6-4f53-a32b-36e2b456fe01(jetbrains.mps.lang.typesystem2.samplechecker.template)" />
     <import index="18ew" ref="6ed54515-acc8-4d1e-a16c-9fd6cfe951ea/java:jetbrains.mps.util(MPS.Core/)" />
-    <import index="kqnc" ref="r:92b96158-68e6-4f53-a32b-36e2b456fe01(jetbrains.mps.lang.typesystem2.samplechecker.template)" />
     <import index="tpck" ref="r:00000000-0000-4000-0000-011c89590288(jetbrains.mps.lang.core.structure)" />
-=======
->>>>>>> 0ed44e5d
   </imports>
   <registry>
     <language id="f3061a53-9226-4cc5-a443-f952ceaf5816" name="jetbrains.mps.baseLanguage">
@@ -154,7 +145,7 @@
         <child id="1068580123160" name="condition" index="3clFbw" />
         <child id="1068580123161" name="ifTrue" index="3clFbx" />
       </concept>
-      <concept id="1068580123136" name="jetbrains.mps.baseLanguage.structure.StatementList" flags="sn" stub="5293379017992965193" index="3clFbS">
+      <concept id="1068580123136" name="jetbrains.mps.baseLanguage.structure.StatementList" flags="sn" index="3clFbS">
         <child id="1068581517665" name="statement" index="3cqZAp" />
       </concept>
       <concept id="1068580123140" name="jetbrains.mps.baseLanguage.structure.ConstructorDeclaration" flags="ig" index="3clFbW" />
@@ -1148,16 +1139,16 @@
         </node>
       </node>
       <node concept="2tJIrI" id="5mr7UHcbDBk" role="jymVt" />
-      <node concept="3Tm1VV" id="5mr7UHcbv_2" role="1B3o_S" />
-      <node concept="3uibUv" id="5mr7UHcbvZ3" role="1zkMxy">
-        <ref role="3uigEE" to="rchb:5uFPQ7Bwt8Z" resolve="EvaluationSession.Config" />
-      </node>
       <node concept="312cEg" id="6X5F0NgIrGR" role="jymVt">
         <property role="TrG5h" value="program" />
         <node concept="3Tmbuc" id="6X5F0NgMn8h" role="1B3o_S" />
         <node concept="3uibUv" id="6X5F0NgIrGU" role="1tU5fm">
           <ref role="3uigEE" to="rchb:5uFPQ7BvNzE" resolve="PlanningSession" />
         </node>
+      </node>
+      <node concept="3Tm1VV" id="5mr7UHcbv_2" role="1B3o_S" />
+      <node concept="3uibUv" id="5mr7UHcbvZ3" role="1zkMxy">
+        <ref role="3uigEE" to="rchb:5uFPQ7Bwt8Z" resolve="EvaluationSession.Config" />
       </node>
     </node>
     <node concept="2tJIrI" id="5mr7UHcbvhQ" role="jymVt" />
