--- conflicted
+++ resolved
@@ -1046,70 +1046,6 @@
     <property role="TrG5h" value="MarkTypes" />
     <property role="2uzpH1" value="Mark Types" />
     <property role="72QZ$" value="true" />
-    <node concept="2ScWuX" id="2Rw7mr8TSxK" role="tmbBb">
-      <node concept="3clFbS" id="2Rw7mr8TSxL" role="2VODD2">
-        <node concept="3cpWs8" id="41ox5Vnp7Bt" role="3cqZAp">
-          <node concept="3cpWsn" id="41ox5Vnp7Bu" role="3cpWs9">
-            <property role="TrG5h" value="containingRoot" />
-            <node concept="3Tqbb2" id="41ox5Vnp7U9" role="1tU5fm" />
-            <node concept="2OqwBi" id="41ox5Vnp7Bv" role="33vP2m">
-              <node concept="2OqwBi" id="41ox5Vnp7Bw" role="2Oq$k0">
-                <node concept="2WthIp" id="41ox5Vnp7Bx" role="2Oq$k0" />
-                <node concept="1DTwFV" id="41ox5Vnp7By" role="2OqNvi">
-                  <ref role="2WH_rO" node="2Rw7mr8Sq3T" resolve="node" />
-                </node>
-              </node>
-              <node concept="liA8E" id="41ox5Vnp7Bz" role="2OqNvi">
-                <ref role="37wK5l" to="mhbf:~SNode.getContainingRoot():org.jetbrains.mps.openapi.model.SNode" resolve="getContainingRoot" />
-              </node>
-            </node>
-          </node>
-        </node>
-        <node concept="3clFbF" id="2Rw7mr8TSMf" role="3cqZAp">
-          <node concept="1Wc70l" id="7RDCjSXjOFl" role="3clFbG">
-            <node concept="1Wc70l" id="41ox5VnphRn" role="3uHU7B">
-              <node concept="3clFbC" id="41ox5Vnpi9e" role="3uHU7w">
-                <node concept="37vLTw" id="41ox5Vnpi2l" role="3uHU7B">
-                  <ref role="3cqZAo" node="41ox5Vnp7Bu" resolve="containingRoot" />
-                </node>
-                <node concept="2OqwBi" id="41ox5Vnpifo" role="3uHU7w">
-                  <node concept="2OqwBi" id="41ox5Vnpifp" role="2Oq$k0">
-                    <node concept="2WthIp" id="41ox5Vnpifq" role="2Oq$k0" />
-                    <node concept="1DTwFV" id="41ox5Vnpifr" role="2OqNvi">
-                      <ref role="2WH_rO" node="41ox5VnnCZG" resolve="editorComponent" />
-                    </node>
-                  </node>
-                  <node concept="liA8E" id="41ox5Vnpifs" role="2OqNvi">
-                    <ref role="37wK5l" to="exr9:~EditorComponent.getEditedNode():org.jetbrains.mps.openapi.model.SNode" resolve="getEditedNode" />
-                  </node>
-                </node>
-              </node>
-              <node concept="2OqwBi" id="2Rw7mr8TWBB" role="3uHU7B">
-                <node concept="37vLTw" id="41ox5Vnp8ei" role="2Oq$k0">
-                  <ref role="3cqZAo" node="41ox5Vnp7Bu" resolve="containingRoot" />
-                </node>
-                <node concept="1mIQ4w" id="2Rw7mr8TX6F" role="2OqNvi">
-                  <node concept="chp4Y" id="2Rw7mr8TXrh" role="cj9EA">
-                    <ref role="cht4Q" to="tpee:fz12cDA" resolve="ClassConcept" />
-                  </node>
-                </node>
-              </node>
-            </node>
-            <node concept="3fqX7Q" id="7RDCjSXjOZH" role="3uHU7w">
-              <node concept="2OqwBi" id="7RDCjSXjOZJ" role="3fr31v">
-                <node concept="2YIFZM" id="7RDCjSXjOZK" role="2Oq$k0">
-                  <ref role="37wK5l" to="hfuk:7yGn3z4MRr2" resolve="get" />
-                  <ref role="1Pybhc" to="hfuk:7yGn3z4MRqM" resolve="IMakeService.INSTANCE" />
-                </node>
-                <node concept="liA8E" id="7RDCjSXjOZL" role="2OqNvi">
-                  <ref role="37wK5l" to="hfuk:7yGn3z4N64o" resolve="isSessionActive" />
-                </node>
-              </node>
-            </node>
-          </node>
-        </node>
-      </node>
-    </node>
     <node concept="tnohg" id="3Qp4N06byo$" role="tncku">
       <node concept="3clFbS" id="3Qp4N06byo_" role="2VODD2">
         <node concept="3clFbF" id="3NRKQ2BK6ed" role="3cqZAp">
@@ -1303,6 +1239,70 @@
       <property role="TrG5h" value="editorComponent" />
       <ref role="1DUlNI" to="k3nr:~MPSEditorDataKeys.EDITOR_COMPONENT" resolve="EDITOR_COMPONENT" />
       <node concept="1oajcY" id="41ox5VnnCZH" role="1oa70y" />
+    </node>
+    <node concept="2ScWuX" id="2Rw7mr8TSxK" role="tmbBb">
+      <node concept="3clFbS" id="2Rw7mr8TSxL" role="2VODD2">
+        <node concept="3cpWs8" id="41ox5Vnp7Bt" role="3cqZAp">
+          <node concept="3cpWsn" id="41ox5Vnp7Bu" role="3cpWs9">
+            <property role="TrG5h" value="containingRoot" />
+            <node concept="3Tqbb2" id="41ox5Vnp7U9" role="1tU5fm" />
+            <node concept="2OqwBi" id="41ox5Vnp7Bv" role="33vP2m">
+              <node concept="2OqwBi" id="41ox5Vnp7Bw" role="2Oq$k0">
+                <node concept="2WthIp" id="41ox5Vnp7Bx" role="2Oq$k0" />
+                <node concept="1DTwFV" id="41ox5Vnp7By" role="2OqNvi">
+                  <ref role="2WH_rO" node="2Rw7mr8Sq3T" resolve="node" />
+                </node>
+              </node>
+              <node concept="liA8E" id="41ox5Vnp7Bz" role="2OqNvi">
+                <ref role="37wK5l" to="mhbf:~SNode.getContainingRoot():org.jetbrains.mps.openapi.model.SNode" resolve="getContainingRoot" />
+              </node>
+            </node>
+          </node>
+        </node>
+        <node concept="3clFbF" id="2Rw7mr8TSMf" role="3cqZAp">
+          <node concept="1Wc70l" id="7RDCjSXjOFl" role="3clFbG">
+            <node concept="1Wc70l" id="41ox5VnphRn" role="3uHU7B">
+              <node concept="3clFbC" id="41ox5Vnpi9e" role="3uHU7w">
+                <node concept="37vLTw" id="41ox5Vnpi2l" role="3uHU7B">
+                  <ref role="3cqZAo" node="41ox5Vnp7Bu" resolve="containingRoot" />
+                </node>
+                <node concept="2OqwBi" id="41ox5Vnpifo" role="3uHU7w">
+                  <node concept="2OqwBi" id="41ox5Vnpifp" role="2Oq$k0">
+                    <node concept="2WthIp" id="41ox5Vnpifq" role="2Oq$k0" />
+                    <node concept="1DTwFV" id="41ox5Vnpifr" role="2OqNvi">
+                      <ref role="2WH_rO" node="41ox5VnnCZG" resolve="editorComponent" />
+                    </node>
+                  </node>
+                  <node concept="liA8E" id="41ox5Vnpifs" role="2OqNvi">
+                    <ref role="37wK5l" to="exr9:~EditorComponent.getEditedNode():org.jetbrains.mps.openapi.model.SNode" resolve="getEditedNode" />
+                  </node>
+                </node>
+              </node>
+              <node concept="2OqwBi" id="2Rw7mr8TWBB" role="3uHU7B">
+                <node concept="37vLTw" id="41ox5Vnp8ei" role="2Oq$k0">
+                  <ref role="3cqZAo" node="41ox5Vnp7Bu" resolve="containingRoot" />
+                </node>
+                <node concept="1mIQ4w" id="2Rw7mr8TX6F" role="2OqNvi">
+                  <node concept="chp4Y" id="2Rw7mr8TXrh" role="cj9EA">
+                    <ref role="cht4Q" to="tpee:fz12cDA" resolve="ClassConcept" />
+                  </node>
+                </node>
+              </node>
+            </node>
+            <node concept="3fqX7Q" id="7RDCjSXjOZH" role="3uHU7w">
+              <node concept="2OqwBi" id="7RDCjSXjOZJ" role="3fr31v">
+                <node concept="2YIFZM" id="7RDCjSXjOZK" role="2Oq$k0">
+                  <ref role="37wK5l" to="hfuk:7yGn3z4MRr2" resolve="get" />
+                  <ref role="1Pybhc" to="hfuk:7yGn3z4MRqM" resolve="IMakeService.INSTANCE" />
+                </node>
+                <node concept="liA8E" id="7RDCjSXjOZL" role="2OqNvi">
+                  <ref role="37wK5l" to="hfuk:7yGn3z4N64o" resolve="isSessionActive" />
+                </node>
+              </node>
+            </node>
+          </node>
+        </node>
+      </node>
     </node>
   </node>
   <node concept="tC5Ba" id="2Rw7mr8T72C">
@@ -1740,16 +1740,16 @@
             <ref role="1PxDUh" to="oy3s:3HJTsBn4kk_" resolve="EqualsPredicate" />
           </node>
           <node concept="10M0yZ" id="5mr7UHcboz3" role="3g7hyw">
+            <ref role="3cqZAo" to="oy3s:5uFPQ7BZnLB" resolve="ASSERT_SYM" />
             <ref role="1PxDUh" to="oy3s:6infEALAfer" resolve="AssertPredicate" />
-            <ref role="3cqZAo" to="oy3s:5uFPQ7BZnLB" resolve="ASSERT_SYM" />
           </node>
           <node concept="10M0yZ" id="5mr7UHcboz9" role="3g7hyw">
+            <ref role="3cqZAo" to="xq5w:5uFPQ7C26$b" resolve="BOUND_SYM" />
             <ref role="1PxDUh" to="xq5w:5$WbtTOYoMb" resolve="LogicalPredicate" />
-            <ref role="3cqZAo" to="xq5w:5uFPQ7C26$b" resolve="BOUND_SYM" />
           </node>
           <node concept="10M0yZ" id="5mr7UHcbozf" role="3g7hyw">
+            <ref role="3cqZAo" to="xq5w:5uFPQ7C279$" resolve="FREE_SYM" />
             <ref role="1PxDUh" to="xq5w:5$WbtTOYoMb" resolve="LogicalPredicate" />
-            <ref role="3cqZAo" to="xq5w:5uFPQ7C279$" resolve="FREE_SYM" />
           </node>
           <node concept="10M0yZ" id="1ggxSI7vXEc" role="3g7hyw">
             <ref role="1PxDUh" to="qrld:5uFPQ7BMJeJ" resolve="JavaPredicateSymbol" />
@@ -1893,6 +1893,12 @@
       <property role="IEkAT" value="false" />
       <property role="DiZV1" value="false" />
       <property role="od$2w" value="false" />
+      <node concept="37vLTG" id="6X5F0Ngiil4" role="3clF46">
+        <property role="TrG5h" value="program" />
+        <node concept="3uibUv" id="6X5F0NgiiKX" role="1tU5fm">
+          <ref role="3uigEE" to="rchb:5uFPQ7BvNzE" resolve="PlanningSession" />
+        </node>
+      </node>
       <node concept="10P_77" id="7dgRGU4pqKb" role="3clF45" />
       <node concept="3clFbS" id="41ox5VnkgxM" role="3clF47">
         <node concept="3clFbF" id="41ox5VnkYST" role="3cqZAp">
@@ -2206,12 +2212,6 @@
         </node>
       </node>
       <node concept="3Tm1VV" id="41ox5VnkgxL" role="1B3o_S" />
-      <node concept="37vLTG" id="6X5F0Ngiil4" role="3clF46">
-        <property role="TrG5h" value="program" />
-        <node concept="3uibUv" id="6X5F0NgiiKX" role="1tU5fm">
-          <ref role="3uigEE" to="rchb:5uFPQ7BvNzE" resolve="PlanningSession" />
-        </node>
-      </node>
       <node concept="37vLTG" id="1zN1RIkMJJI" role="3clF46">
         <property role="TrG5h" value="root" />
         <node concept="3Tqbb2" id="1zN1RIkMJJH" role="1tU5fm" />
@@ -2900,19 +2900,61 @@
                     </node>
                     <node concept="2ShNRf" id="3gJBs5s_fIK" role="33vP2m">
                       <node concept="1pGfFk" id="3gJBs5s_fIL" role="2ShVmc">
-                        <ref role="37wK5l" to="wyt6:~StringBuilder.&lt;init&gt;(java.lang.String)" resolve="StringBuilder" />
-                        <node concept="2YIFZM" id="5kEUewdD__8" role="37wK5m">
-                          <ref role="37wK5l" to="wyt6:~String.valueOf(char[]):java.lang.String" resolve="valueOf" />
-                          <ref role="1Pybhc" to="wyt6:~String" resolve="String" />
-                          <node concept="2OqwBi" id="5kEUewdDo5I" role="37wK5m">
-                            <node concept="37vLTw" id="3gJBs5s_fIM" role="2Oq$k0">
-                              <ref role="3cqZAo" node="3gJBs5s_7If" resolve="logical" />
-                            </node>
-                            <node concept="liA8E" id="5kEUewdDoh_" role="2OqNvi">
-                              <ref role="37wK5l" to="45ys:1mP5b6jQPMI" resolve="value" />
+                        <ref role="37wK5l" to="wyt6:~StringBuilder.&lt;init&gt;()" resolve="StringBuilder" />
+                      </node>
+                    </node>
+                  </node>
+                </node>
+                <node concept="3cpWs8" id="pIEwD9IFAo" role="3cqZAp">
+                  <node concept="3cpWsn" id="pIEwD9IFAp" role="3cpWs9">
+                    <property role="TrG5h" value="sep" />
+                    <node concept="17QB3L" id="pIEwD9IFAq" role="1tU5fm" />
+                    <node concept="Xl_RD" id="pIEwD9IFAr" role="33vP2m" />
+                  </node>
+                </node>
+                <node concept="3clFbJ" id="pIEwD9IGzv" role="3cqZAp">
+                  <node concept="3clFbS" id="pIEwD9IGzw" role="3clFbx">
+                    <node concept="3clFbF" id="pIEwD9IGzx" role="3cqZAp">
+                      <node concept="2OqwBi" id="pIEwD9IGzy" role="3clFbG">
+                        <node concept="37vLTw" id="pIEwD9IJc2" role="2Oq$k0">
+                          <ref role="3cqZAo" node="3gJBs5s_fII" resolve="prettyVar" />
+                        </node>
+                        <node concept="liA8E" id="pIEwD9IGz$" role="2OqNvi">
+                          <ref role="37wK5l" to="wyt6:~StringBuilder.append(java.lang.String):java.lang.StringBuilder" resolve="append" />
+                          <node concept="2YIFZM" id="pIEwD9IGz_" role="37wK5m">
+                            <ref role="37wK5l" to="wyt6:~String.valueOf(char[]):java.lang.String" resolve="valueOf" />
+                            <ref role="1Pybhc" to="wyt6:~String" resolve="String" />
+                            <node concept="2OqwBi" id="pIEwD9IGzA" role="37wK5m">
+                              <node concept="37vLTw" id="pIEwD9IGzB" role="2Oq$k0">
+                                <ref role="3cqZAo" node="3gJBs5s_7If" resolve="logical" />
+                              </node>
+                              <node concept="liA8E" id="pIEwD9IGzC" role="2OqNvi">
+                                <ref role="37wK5l" to="45ys:1mP5b6jQPMI" resolve="value" />
+                              </node>
                             </node>
                           </node>
                         </node>
+                      </node>
+                    </node>
+                    <node concept="3clFbF" id="pIEwD9IGzD" role="3cqZAp">
+                      <node concept="37vLTI" id="pIEwD9IGzE" role="3clFbG">
+                        <node concept="37vLTw" id="pIEwD9IJuh" role="37vLTJ">
+                          <ref role="3cqZAo" node="pIEwD9IFAp" resolve="sep" />
+                        </node>
+                        <node concept="Xl_RD" id="pIEwD9IGzG" role="37vLTx">
+                          <property role="Xl_RC" value=" " />
+                        </node>
+                      </node>
+                    </node>
+                  </node>
+                  <node concept="3y3z36" id="pIEwD9IGzH" role="3clFbw">
+                    <node concept="10Nm6u" id="pIEwD9IGzI" role="3uHU7w" />
+                    <node concept="2OqwBi" id="pIEwD9IGzJ" role="3uHU7B">
+                      <node concept="37vLTw" id="pIEwD9IGzK" role="2Oq$k0">
+                        <ref role="3cqZAo" node="3gJBs5s_7If" resolve="logical" />
+                      </node>
+                      <node concept="liA8E" id="pIEwD9IGzL" role="2OqNvi">
+                        <ref role="37wK5l" to="45ys:1mP5b6jQPMI" resolve="value" />
                       </node>
                     </node>
                   </node>
@@ -2923,8 +2965,16 @@
                       <node concept="2OqwBi" id="3gJBs5s_aPp" role="3clFbG">
                         <node concept="2OqwBi" id="3gJBs5s_aPq" role="2Oq$k0">
                           <node concept="2OqwBi" id="3gJBs5s_aPr" role="2Oq$k0">
-                            <node concept="37vLTw" id="3gJBs5s_aPs" role="2Oq$k0">
-                              <ref role="3cqZAo" node="3gJBs5s_fII" resolve="prettyVar" />
+                            <node concept="2OqwBi" id="pIEwD9IHD7" role="2Oq$k0">
+                              <node concept="37vLTw" id="3gJBs5s_aPs" role="2Oq$k0">
+                                <ref role="3cqZAo" node="3gJBs5s_fII" resolve="prettyVar" />
+                              </node>
+                              <node concept="liA8E" id="pIEwD9IHJz" role="2OqNvi">
+                                <ref role="37wK5l" to="wyt6:~StringBuilder.append(java.lang.String):java.lang.StringBuilder" resolve="append" />
+                                <node concept="37vLTw" id="pIEwD9IJJO" role="37wK5m">
+                                  <ref role="3cqZAo" node="pIEwD9IFAp" resolve="sep" />
+                                </node>
+                              </node>
                             </node>
                             <node concept="liA8E" id="3gJBs5s_aPt" role="2OqNvi">
                               <ref role="37wK5l" to="wyt6:~StringBuilder.append(java.lang.String):java.lang.StringBuilder" resolve="append" />
@@ -3087,16 +3137,16 @@
     <node concept="312cEu" id="6HT7BWBSFOV" role="jymVt">
       <property role="2bfB8j" value="false" />
       <property role="TrG5h" value="JchrTypeFormatter" />
+      <node concept="3uibUv" id="4pWvZ2nDFvw" role="1zkMxy">
+        <ref role="3uigEE" node="4pWvZ2nDCbU" resolve="RunTypecheckingRules.AbstractFormatter" />
+      </node>
+      <node concept="3Tm1VV" id="4pWvZ2njGXi" role="1B3o_S" />
       <node concept="312cEg" id="5mr7UHccA62" role="jymVt">
         <property role="TrG5h" value="session" />
         <node concept="3Tm6S6" id="5mr7UHccA63" role="1B3o_S" />
         <node concept="3uibUv" id="5mr7UHccA65" role="1tU5fm">
           <ref role="3uigEE" to="rchb:5uFPQ7BvN_d" resolve="EvaluationSession" />
         </node>
-      </node>
-      <node concept="3Tm1VV" id="4pWvZ2njGXi" role="1B3o_S" />
-      <node concept="3uibUv" id="4pWvZ2nDFvw" role="1zkMxy">
-        <ref role="3uigEE" node="4pWvZ2nDCbU" resolve="RunTypecheckingRules.AbstractFormatter" />
       </node>
       <node concept="3clFbW" id="4pWvZ2nDFIq" role="jymVt">
         <node concept="3cqZAl" id="4pWvZ2nDFIr" role="3clF45" />
@@ -3513,7 +3563,6 @@
                       </node>
                     </node>
                   </node>
-<<<<<<< HEAD
                   <node concept="3cpWs8" id="6HT7BWBSITk" role="3cqZAp">
                     <node concept="3cpWsn" id="6HT7BWBSITl" role="3cpWs9">
                       <property role="TrG5h" value="typeLogical" />
@@ -3532,77 +3581,12 @@
                             <ref role="37wK5l" to="33ny:~List.get(int):java.lang.Object" resolve="get" />
                             <node concept="3cmrfG" id="5mr7UHccXgl" role="37wK5m">
                               <property role="3cmrfH" value="0" />
-=======
-                </node>
-                <node concept="3clFbH" id="3gJBs5s_ngZ" role="3cqZAp" />
-                <node concept="3cpWs8" id="3gJBs5s_fIH" role="3cqZAp">
-                  <node concept="3cpWsn" id="3gJBs5s_fII" role="3cpWs9">
-                    <property role="TrG5h" value="prettyVar" />
-                    <node concept="3uibUv" id="3gJBs5s_fIJ" role="1tU5fm">
-                      <ref role="3uigEE" to="wyt6:~StringBuilder" resolve="StringBuilder" />
-                    </node>
-                    <node concept="2ShNRf" id="3gJBs5s_fIK" role="33vP2m">
-                      <node concept="1pGfFk" id="3gJBs5s_fIL" role="2ShVmc">
-                        <ref role="37wK5l" to="wyt6:~StringBuilder.&lt;init&gt;()" resolve="StringBuilder" />
-                      </node>
-                    </node>
-                  </node>
-                </node>
-                <node concept="3cpWs8" id="3vKV9NE_IMU" role="3cqZAp">
-                  <node concept="3cpWsn" id="3vKV9NE_IMV" role="3cpWs9">
-                    <property role="TrG5h" value="sep" />
-                    <node concept="17QB3L" id="3vKV9NE_IMT" role="1tU5fm" />
-                    <node concept="Xl_RD" id="3vKV9NE_IMW" role="33vP2m" />
-                  </node>
-                </node>
-                <node concept="3clFbJ" id="3vKV9NE$gZe" role="3cqZAp">
-                  <node concept="3clFbS" id="3vKV9NE$gZg" role="3clFbx">
-                    <node concept="3clFbF" id="3vKV9NE$j$q" role="3cqZAp">
-                      <node concept="2OqwBi" id="3vKV9NE$jRs" role="3clFbG">
-                        <node concept="37vLTw" id="3vKV9NE$j$o" role="2Oq$k0">
-                          <ref role="3cqZAo" node="3gJBs5s_fII" resolve="prettyVar" />
-                        </node>
-                        <node concept="liA8E" id="3vKV9NE$k01" role="2OqNvi">
-                          <ref role="37wK5l" to="wyt6:~StringBuilder.append(java.lang.String):java.lang.StringBuilder" resolve="append" />
-                          <node concept="2YIFZM" id="3vKV9NE$kxN" role="37wK5m">
-                            <ref role="1Pybhc" to="wyt6:~String" resolve="String" />
-                            <ref role="37wK5l" to="wyt6:~String.valueOf(char[]):java.lang.String" resolve="valueOf" />
-                            <node concept="2OqwBi" id="3vKV9NE$lbi" role="37wK5m">
-                              <node concept="37vLTw" id="3vKV9NE$lbj" role="2Oq$k0">
-                                <ref role="3cqZAo" node="3gJBs5s_7If" resolve="logical" />
-                              </node>
-                              <node concept="liA8E" id="3vKV9NE$lbk" role="2OqNvi">
-                                <ref role="37wK5l" to="45ys:1mP5b6jQPMI" resolve="value" />
-                              </node>
->>>>>>> 0ed44e5d
                             </node>
                           </node>
                         </node>
                       </node>
                     </node>
-                    <node concept="3clFbF" id="3vKV9NE_KQb" role="3cqZAp">
-                      <node concept="37vLTI" id="3vKV9NE_Ldy" role="3clFbG">
-                        <node concept="37vLTw" id="3vKV9NE_KQ9" role="37vLTJ">
-                          <ref role="3cqZAo" node="3vKV9NE_IMV" resolve="sep" />
-                        </node>
-                        <node concept="Xl_RD" id="3vKV9NE_Leg" role="37vLTx">
-                          <property role="Xl_RC" value=" " />
-                        </node>
-                      </node>
-                    </node>
-                  </node>
-                  <node concept="3y3z36" id="3vKV9NE$i1n" role="3clFbw">
-                    <node concept="10Nm6u" id="3vKV9NE$ijp" role="3uHU7w" />
-                    <node concept="2OqwBi" id="3vKV9NE$lgX" role="3uHU7B">
-                      <node concept="37vLTw" id="3vKV9NE$lgY" role="2Oq$k0">
-                        <ref role="3cqZAo" node="3gJBs5s_7If" resolve="logical" />
-                      </node>
-                      <node concept="liA8E" id="3vKV9NE$lgZ" role="2OqNvi">
-                        <ref role="37wK5l" to="45ys:1mP5b6jQPMI" resolve="value" />
-                      </node>
-                    </node>
-                  </node>
-<<<<<<< HEAD
+                  </node>
                   <node concept="3cpWs8" id="6HT7BWBSITs" role="3cqZAp">
                     <node concept="3cpWsn" id="6HT7BWBSITt" role="3cpWs9">
                       <property role="TrG5h" value="boundLogical" />
@@ -3616,32 +3600,6 @@
                         <node concept="2OqwBi" id="5mr7UHccXT1" role="10QFUP">
                           <node concept="37vLTw" id="5mr7UHccXzl" role="2Oq$k0">
                             <ref role="3cqZAo" node="5mr7UHccV_i" resolve="args" />
-=======
-                </node>
-                <node concept="3clFbJ" id="3gJBs5s_aPm" role="3cqZAp">
-                  <node concept="3clFbS" id="3gJBs5s_aPn" role="3clFbx">
-                    <node concept="3clFbF" id="3gJBs5s_aPo" role="3cqZAp">
-                      <node concept="2OqwBi" id="3gJBs5s_aPp" role="3clFbG">
-                        <node concept="2OqwBi" id="3gJBs5s_aPq" role="2Oq$k0">
-                          <node concept="2OqwBi" id="3vKV9NEAITI" role="2Oq$k0">
-                            <node concept="2OqwBi" id="3gJBs5s_aPr" role="2Oq$k0">
-                              <node concept="37vLTw" id="3gJBs5s_aPs" role="2Oq$k0">
-                                <ref role="3cqZAo" node="3gJBs5s_fII" resolve="prettyVar" />
-                              </node>
-                              <node concept="liA8E" id="3gJBs5s_aPt" role="2OqNvi">
-                                <ref role="37wK5l" to="wyt6:~StringBuilder.append(java.lang.String):java.lang.StringBuilder" resolve="append" />
-                                <node concept="37vLTw" id="3vKV9NE_IMX" role="37wK5m">
-                                  <ref role="3cqZAo" node="3vKV9NE_IMV" resolve="sep" />
-                                </node>
-                              </node>
-                            </node>
-                            <node concept="liA8E" id="3vKV9NEAJ9s" role="2OqNvi">
-                              <ref role="37wK5l" to="wyt6:~StringBuilder.append(java.lang.String):java.lang.StringBuilder" resolve="append" />
-                              <node concept="Xl_RD" id="3vKV9NEAJtU" role="37wK5m">
-                                <property role="Xl_RC" value="\&quot;" />
-                              </node>
-                            </node>
->>>>>>> 0ed44e5d
                           </node>
                           <node concept="liA8E" id="5mr7UHccYcv" role="2OqNvi">
                             <ref role="37wK5l" to="33ny:~List.get(int):java.lang.Object" resolve="get" />
@@ -6079,6 +6037,7 @@
     <node concept="312cEu" id="1pPth$lAwc0" role="jymVt">
       <property role="2bfB8j" value="true" />
       <property role="TrG5h" value="CollectRules" />
+      <node concept="3Tm1VV" id="1isQzel_W3O" role="1B3o_S" />
       <node concept="3clFbW" id="1pPth$lDzTR" role="jymVt">
         <node concept="3cqZAl" id="1pPth$lDzTT" role="3clF45" />
         <node concept="3Tm1VV" id="1pPth$lDzTU" role="1B3o_S" />
@@ -6371,7 +6330,6 @@
         </node>
       </node>
       <node concept="2tJIrI" id="1pPth$lAXYe" role="jymVt" />
-      <node concept="3Tm1VV" id="1isQzel_W3O" role="1B3o_S" />
       <node concept="3uibUv" id="1pPth$lACR_" role="1zkMxy">
         <ref role="3uigEE" node="1pPth$lAzAx" resolve="TypecheckingHelper.Step" />
         <node concept="3uibUv" id="1pPth$lE5hW" role="11_B2D">
@@ -6405,15 +6363,15 @@
       <node concept="3clFb_" id="1isQzelAao_" role="jymVt">
         <property role="TrG5h" value="getRuleHandlers" />
         <node concept="_YKpA" id="1isQzelAaoA" role="3clF45">
-          <node concept="3uibUv" id="1isQzelAaoB" role="_ZDj9">
-            <ref role="3uigEE" to="9kr0:7eGEHDlcEJ0" resolve="ConstraintRulesHandler" />
+          <node concept="3uibUv" id="pIEwD9IE1Y" role="_ZDj9">
+            <ref role="3uigEE" to="rchb:5uFPQ7BvNzE" resolve="PlanningSession" />
           </node>
         </node>
         <node concept="3Tm1VV" id="1isQzelAaoC" role="1B3o_S" />
         <node concept="3clFbS" id="1isQzelAaoD" role="3clF47">
           <node concept="3clFbF" id="1isQzelAaoE" role="3cqZAp">
             <node concept="37vLTw" id="1isQzelAao$" role="3clFbG">
-              <ref role="3cqZAo" node="1pPth$lE8Xs" resolve="ruleHandlers" />
+              <ref role="3cqZAo" node="1pPth$lE8Xs" resolve="planningSessions" />
             </node>
           </node>
         </node>
@@ -6461,132 +6419,66 @@
           <node concept="1QHqEO" id="1pPth$l_Zgx" role="3cqZAp">
             <node concept="1QHqEC" id="1pPth$l_Zgy" role="1QHqEI">
               <node concept="3clFbS" id="1pPth$l_Zgz" role="1bW5cS">
-<<<<<<< HEAD
                 <node concept="SfApY" id="1pPth$l_ZgB" role="3cqZAp">
                   <node concept="3clFbS" id="1pPth$l_ZgC" role="SfCbr">
-                    <node concept="1DcWWT" id="1pPth$lEdgC" role="3cqZAp">
-                      <node concept="3clFbS" id="1pPth$lEdgE" role="2LFqv$">
-                        <node concept="3clFbF" id="1pPth$l_ZgD" role="3cqZAp">
-                          <node concept="2OqwBi" id="1pPth$l_ZgE" role="3clFbG">
-                            <node concept="2ShNRf" id="1pPth$l_ZgF" role="2Oq$k0">
-                              <node concept="1pGfFk" id="1pPth$l_ZgG" role="2ShVmc">
-                                <ref role="37wK5l" to="9kr0:ZqZbw4Qjv7" resolve="ChrHandlerProducer" />
-=======
-                <node concept="1QHqEM" id="1pPth$l_Zg$" role="3cqZAp">
-                  <node concept="1QHqEC" id="1pPth$l_Zg_" role="1QHqEI">
-                    <node concept="3clFbS" id="1pPth$l_ZgA" role="1bW5cS">
-                      <node concept="SfApY" id="1pPth$l_ZgB" role="3cqZAp">
-                        <node concept="3clFbS" id="1pPth$l_ZgC" role="SfCbr">
-                          <node concept="1DcWWT" id="1pPth$lEdgC" role="3cqZAp">
-                            <node concept="3clFbS" id="1pPth$lEdgE" role="2LFqv$">
-                              <node concept="3clFbJ" id="6X5F0NghFAI" role="3cqZAp">
-                                <node concept="3clFbS" id="6X5F0NghFAK" role="3clFbx">
-                                  <node concept="3clFbF" id="6X5F0NghHtO" role="3cqZAp">
-                                    <node concept="37vLTI" id="6X5F0NghHG8" role="3clFbG">
-                                      <node concept="37vLTw" id="6X5F0NghHXE" role="37vLTx">
-                                        <ref role="3cqZAo" node="1pPth$lEdgG" resolve="session" />
-                                      </node>
-                                      <node concept="37vLTw" id="6X5F0NghHtM" role="37vLTJ">
-                                        <ref role="3cqZAo" node="6X5F0NghEyj" resolve="program" />
-                                      </node>
-                                    </node>
-                                  </node>
+                    <node concept="1DcWWT" id="pIEwD9IsyV" role="3cqZAp">
+                      <node concept="3clFbS" id="pIEwD9IsyW" role="2LFqv$">
+                        <node concept="3clFbJ" id="6X5F0NghFAI" role="3cqZAp">
+                          <node concept="3clFbS" id="6X5F0NghFAK" role="3clFbx">
+                            <node concept="3clFbF" id="6X5F0NghHtO" role="3cqZAp">
+                              <node concept="37vLTI" id="6X5F0NghHG8" role="3clFbG">
+                                <node concept="37vLTw" id="6X5F0NghHXE" role="37vLTx">
+                                  <ref role="3cqZAo" node="pIEwD9Isz5" resolve="session" />
                                 </node>
-                                <node concept="3clFbC" id="6X5F0NghGjh" role="3clFbw">
-                                  <node concept="10Nm6u" id="6X5F0NghGwH" role="3uHU7w" />
-                                  <node concept="37vLTw" id="6X5F0NghG23" role="3uHU7B">
-                                    <ref role="3cqZAo" node="6X5F0NghEyj" resolve="program" />
-                                  </node>
-                                </node>
-                              </node>
-                              <node concept="3clFbF" id="1pPth$l_ZgD" role="3cqZAp">
-                                <node concept="2OqwBi" id="1pPth$l_ZgE" role="3clFbG">
-                                  <node concept="2ShNRf" id="1pPth$l_ZgF" role="2Oq$k0">
-                                    <node concept="1pGfFk" id="1pPth$l_ZgG" role="2ShVmc">
-                                      <ref role="37wK5l" to="9kr0:ZqZbw4Qjv7" resolve="ChrHandlerProducer" />
-                                      <node concept="37vLTw" id="78CwJJcWBz4" role="37wK5m">
-                                        <ref role="3cqZAo" node="1pPth$lEdgG" resolve="session" />
-                                      </node>
-                                    </node>
-                                  </node>
-                                  <node concept="liA8E" id="1pPth$l_ZgH" role="2OqNvi">
-                                    <ref role="37wK5l" to="9kr0:ZqZbw4Qjwa" resolve="produce" />
-                                    <node concept="2OqwBi" id="1pPth$l_ZgI" role="37wK5m">
-                                      <node concept="Xjq3P" id="1pPth$l_Zgh" role="2Oq$k0">
-                                        <ref role="1HBi2w" node="1pPth$l_TFV" resolve="TypecheckingHelper" />
-                                      </node>
-                                      <node concept="liA8E" id="1pPth$lA7a9" role="2OqNvi">
-                                        <ref role="37wK5l" node="1pPth$lA589" resolve="rulesModel" />
-                                      </node>
-                                    </node>
-                                  </node>
+                                <node concept="37vLTw" id="pIEwD9Iuj6" role="37vLTJ">
+                                  <ref role="3cqZAo" node="6X5F0NghEyj" resolve="program" />
                                 </node>
                               </node>
                             </node>
-                            <node concept="3cpWsn" id="1pPth$lEdgG" role="1Duv9x">
-                              <property role="TrG5h" value="session" />
-                              <node concept="3uibUv" id="78CwJJcTAYl" role="1tU5fm">
-                                <ref role="3uigEE" to="rchb:5uFPQ7BvNzE" resolve="PlanningSession" />
+                          </node>
+                          <node concept="3clFbC" id="6X5F0NghGjh" role="3clFbw">
+                            <node concept="10Nm6u" id="6X5F0NghGwH" role="3uHU7w" />
+                            <node concept="37vLTw" id="pIEwD9IxLP" role="3uHU7B">
+                              <ref role="3cqZAo" node="6X5F0NghEyj" resolve="program" />
+                            </node>
+                          </node>
+                        </node>
+                        <node concept="3clFbF" id="pIEwD9IsyX" role="3cqZAp">
+                          <node concept="2OqwBi" id="pIEwD9IsyY" role="3clFbG">
+                            <node concept="2ShNRf" id="pIEwD9IsyZ" role="2Oq$k0">
+                              <node concept="1pGfFk" id="pIEwD9Isz0" role="2ShVmc">
+                                <ref role="37wK5l" to="9kr0:ZqZbw4Qjv7" resolve="ChrHandlerProducer" />
+                                <node concept="37vLTw" id="78CwJJcWBz4" role="37wK5m">
+                                  <ref role="3cqZAo" node="pIEwD9Isz5" resolve="session" />
+                                </node>
                               </node>
                             </node>
-                            <node concept="2OqwBi" id="1pPth$lEdgL" role="1DdaDG">
-                              <node concept="37vLTw" id="1pPth$lEdgM" role="2Oq$k0">
-                                <ref role="3cqZAo" node="1pPth$lEaxh" resolve="prev" />
-                              </node>
-                              <node concept="2OwXpG" id="1pPth$lEdgN" role="2OqNvi">
-                                <ref role="2Oxat5" node="1pPth$lE8Xs" resolve="planningSessions" />
+                            <node concept="liA8E" id="pIEwD9Isz1" role="2OqNvi">
+                              <ref role="37wK5l" to="9kr0:ZqZbw4Qjwa" resolve="produce" />
+                              <node concept="2OqwBi" id="pIEwD9Isz2" role="37wK5m">
+                                <node concept="Xjq3P" id="pIEwD9Isz3" role="2Oq$k0">
+                                  <ref role="1HBi2w" node="1pPth$l_TFV" resolve="TypecheckingHelper" />
+                                </node>
+                                <node concept="liA8E" id="pIEwD9Isz4" role="2OqNvi">
+                                  <ref role="37wK5l" node="1pPth$lA589" resolve="rulesModel" />
+                                </node>
                               </node>
                             </node>
                           </node>
                         </node>
-                        <node concept="TDmWw" id="1pPth$l_ZgL" role="TEbGg">
-                          <node concept="3cpWsn" id="1pPth$l_ZgM" role="TDEfY">
-                            <property role="TrG5h" value="ex" />
-                            <node concept="3uibUv" id="1pPth$l_ZgN" role="1tU5fm">
-                              <ref role="3uigEE" to="wyt6:~Exception" resolve="Exception" />
-                            </node>
-                          </node>
-                          <node concept="3clFbS" id="1pPth$l_ZgO" role="TDEfX">
-                            <node concept="34ab3g" id="1pPth$l_ZgP" role="3cqZAp">
-                              <property role="35gtTG" value="error" />
-                              <property role="34fQS0" value="true" />
-                              <node concept="Xl_RD" id="1pPth$l_ZgQ" role="34bqiv">
-                                <property role="Xl_RC" value="exception during rules generating" />
-                              </node>
-                              <node concept="37vLTw" id="1pPth$l_ZgR" role="34bMjA">
-                                <ref role="3cqZAo" node="1pPth$l_ZgM" resolve="ex" />
->>>>>>> 0ed44e5d
-                              </node>
-                            </node>
-                            <node concept="liA8E" id="1pPth$l_ZgH" role="2OqNvi">
-                              <ref role="37wK5l" to="9kr0:ZqZbw4Qjwa" resolve="produce" />
-                              <node concept="2OqwBi" id="1pPth$l_ZgI" role="37wK5m">
-                                <node concept="Xjq3P" id="1pPth$l_Zgh" role="2Oq$k0">
-                                  <ref role="1HBi2w" node="1pPth$l_TFV" resolve="TypecheckingHelper" />
-                                </node>
-                                <node concept="liA8E" id="1pPth$lA7a9" role="2OqNvi">
-                                  <ref role="37wK5l" node="1pPth$lA589" resolve="rulesModel" />
-                                </node>
-                              </node>
-                              <node concept="37vLTw" id="1pPth$lEe6e" role="37wK5m">
-                                <ref role="3cqZAo" node="1pPth$lEdgG" resolve="rh" />
-                              </node>
-                            </node>
-                          </node>
-                        </node>
-                      </node>
-                      <node concept="3cpWsn" id="1pPth$lEdgG" role="1Duv9x">
-                        <property role="TrG5h" value="rh" />
-                        <node concept="3uibUv" id="1pPth$lEdgK" role="1tU5fm">
-                          <ref role="3uigEE" to="9kr0:7eGEHDlcEJ0" resolve="ConstraintRulesHandler" />
-                        </node>
-                      </node>
-                      <node concept="2OqwBi" id="1pPth$lEdgL" role="1DdaDG">
-                        <node concept="37vLTw" id="1pPth$lEdgM" role="2Oq$k0">
+                      </node>
+                      <node concept="3cpWsn" id="pIEwD9Isz5" role="1Duv9x">
+                        <property role="TrG5h" value="session" />
+                        <node concept="3uibUv" id="78CwJJcTAYl" role="1tU5fm">
+                          <ref role="3uigEE" to="rchb:5uFPQ7BvNzE" resolve="PlanningSession" />
+                        </node>
+                      </node>
+                      <node concept="2OqwBi" id="pIEwD9Isz6" role="1DdaDG">
+                        <node concept="37vLTw" id="pIEwD9ItkD" role="2Oq$k0">
                           <ref role="3cqZAo" node="1pPth$lEaxh" resolve="prev" />
                         </node>
-                        <node concept="2OwXpG" id="1pPth$lEdgN" role="2OqNvi">
-                          <ref role="2Oxat5" node="1pPth$lE8Xs" resolve="ruleHandlers" />
+                        <node concept="2OwXpG" id="pIEwD9ItvT" role="2OqNvi">
+                          <ref role="2Oxat5" node="1pPth$lE8Xs" resolve="planningSessions" />
                         </node>
                       </node>
                     </node>
@@ -7447,19 +7339,19 @@
                       </node>
                     </node>
                     <node concept="2OqwBi" id="1pPth$lGePq" role="37wK5m">
+                      <node concept="liA8E" id="4pWvZ2nlhCn" role="2OqNvi">
+                        <ref role="37wK5l" node="4pWvZ2nla2K" resolve="getTypes" />
+                      </node>
                       <node concept="37vLTw" id="1pPth$lGezH" role="2Oq$k0">
                         <ref role="3cqZAo" node="1pPth$lGafk" resolve="prev" />
                       </node>
-                      <node concept="liA8E" id="4pWvZ2nlhCn" role="2OqNvi">
-                        <ref role="37wK5l" node="4pWvZ2nla2K" resolve="getTypes" />
-                      </node>
                     </node>
                     <node concept="2OqwBi" id="1pPth$lGg56" role="37wK5m">
+                      <node concept="liA8E" id="4pWvZ2nlhUl" role="2OqNvi">
+                        <ref role="37wK5l" node="4pWvZ2nla2S" resolve="getErrors" />
+                      </node>
                       <node concept="37vLTw" id="1pPth$lGfNd" role="2Oq$k0">
                         <ref role="3cqZAo" node="1pPth$lGafk" resolve="prev" />
-                      </node>
-                      <node concept="liA8E" id="4pWvZ2nlhUl" role="2OqNvi">
-                        <ref role="37wK5l" node="4pWvZ2nla2S" resolve="getErrors" />
                       </node>
                     </node>
                   </node>
